"""Test all DataStore implementations
"""
import numpy as np
from pytest import fixture, mark, param, raises
from smif.data_layer.data_array import DataArray
from smif.data_layer.database_interface import DbDataStore
from smif.data_layer.datafile_interface import CSVDataStore
from smif.data_layer.memory_interface import MemoryDataStore
from smif.exception import SmifDataMismatchError, SmifDataNotFoundError
from smif.metadata import Spec


@fixture(
    params=[
        'memory',
        'file',
        param('database', marks=mark.skip)]
    )
def init_handler(request, setup_empty_folder_structure):
    if request.param == 'memory':
        handler = MemoryDataStore()
    elif request.param == 'file':
        base_folder = setup_empty_folder_structure
        handler = CSVDataStore(base_folder)
    elif request.param == 'database':
        handler = DbDataStore()
        raise NotImplementedError

    return handler


@fixture
def handler(init_handler, sample_narrative_data, get_sector_model,
            get_sector_model_parameter_defaults, conversion_source_spec, conversion_sink_spec,
            conversion_coefficients):
    handler = init_handler

    # conversion coefficients
    handler.write_coefficients(
        conversion_source_spec, conversion_sink_spec, conversion_coefficients)
    return handler


class TestDataArray():
    """Read and write DataArray
    """
    def test_read_write_data_array(self, handler, scenario):
        data = np.array([0, 1], dtype=float)
        spec = Spec.from_dict(scenario['provides'][0])

        da = DataArray(spec, data)

        handler.write_scenario_variant_data('mortality.csv', da, 2010)
        actual = handler.read_scenario_variant_data('mortality.csv', spec, 2010)

        assert actual == da

    def test_read_data_array_missing_timestep(self, handler, scenario):
        data = np.array([0, 1], dtype=float)
        spec = Spec.from_dict(scenario['provides'][0])

        da = DataArray(spec, data)

        handler.write_scenario_variant_data('mortality.csv', da, 2010)
        with raises(SmifDataMismatchError):
            handler.read_scenario_variant_data('mortality.csv', spec, 2011)


class TestInitialConditions():
    """Read and write initial conditions
    """
    def test_read_write_initial_conditions(self, handler, initial_conditions):

        expected = initial_conditions

        handler.write_initial_conditions('initial_conditions.csv', initial_conditions)
        actual = handler.read_initial_conditions('initial_conditions.csv')

        assert actual == expected


class TestInterventions():
    """Read and write interventions
    """
    def test_read__write_interventions(self, handler, interventions):

        expected = {}
        for key, intervention in list(interventions.items()):
            expected[key] = intervention.copy()
            expected[key].pop('name')

        handler.write_interventions('my_intervention.csv', interventions)
        actual = handler.read_interventions(['my_intervention.csv'])

        assert actual == expected


class TestState():
    """Read and write state
    """
    def test_read_write_state(self, handler, state):
        expected = state
        modelrun_name = 'test_modelrun'
        timestep = 2020
        decision_iteration = None

        handler.write_state(expected, modelrun_name, timestep, decision_iteration)
        actual = handler.read_state(modelrun_name, timestep, decision_iteration)
        assert actual == expected


class TestCoefficients():
    """Read/write conversion coefficients
    """
    def test_read_coefficients(self, conversion_source_spec, conversion_sink_spec, handler,
                               conversion_coefficients):
        actual = handler.read_coefficients(conversion_source_spec, conversion_sink_spec)
        expected = conversion_coefficients
        np.testing.assert_equal(actual, expected)

    def test_write_coefficients(self, conversion_source_spec, conversion_sink_spec, handler):
        expected = np.array([[2]])
        handler.write_coefficients(conversion_source_spec, conversion_sink_spec, expected)
        actual = handler.read_coefficients(conversion_source_spec, conversion_sink_spec)
        np.testing.assert_equal(actual, expected)


class TestResults():
    """Read/write results and prepare warm start
    """
    def test_read_write_results(self, handler, sample_results):
        output_spec = sample_results.spec
        modelrun_name = 'test_modelrun'
        model_name = 'energy'
        timestep = 2010

        handler.write_results(sample_results, modelrun_name, model_name, timestep)
        results_out = handler.read_results(modelrun_name, model_name, output_spec, timestep)

        assert results_out == sample_results

<<<<<<< HEAD
    @mark.xfail()
    def test_warm_start(self, handler):
        """Warm start should return None if no results are available
=======
    def test_available_results(self, handler):
        """Available results should return an empty list if none are available
>>>>>>> 038f2cf2
        """
        assert handler.available_results('test_modelrun') == []

    def test_read_results_raises(self, handler, sample_results):
        modelrun_name = 'test_modelrun'
        model_name = 'energy'
        timestep = 2010
        output_spec = sample_results.spec

        handler.write_results(sample_results, modelrun_name, model_name, timestep=timestep)

        with raises(SmifDataNotFoundError):
            handler.read_results(modelrun_name, model_name, output_spec, 2020)<|MERGE_RESOLUTION|>--- conflicted
+++ resolved
@@ -139,14 +139,13 @@
 
         assert results_out == sample_results
 
-<<<<<<< HEAD
     @mark.xfail()
     def test_warm_start(self, handler):
         """Warm start should return None if no results are available
-=======
+
     def test_available_results(self, handler):
         """Available results should return an empty list if none are available
->>>>>>> 038f2cf2
+        develop
         """
         assert handler.available_results('test_modelrun') == []
 
