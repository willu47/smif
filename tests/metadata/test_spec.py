"""Test metadata specification
"""
from pytest import fixture, raises
from smif.metadata import Coordinates, Spec


class TestSpec():
    """A Spec serves as metadata for a model input/parameter/output

    Describes an Exchange item (OpenMI)

    dtype - see numpy.dtypes
    Quality (OpenMI) categorical
    Quantity (OpenMI) numeric
    """

    @fixture(scope='function')
    def get_spec(self):
        spec = Spec(
                name='population',
                description='Population by age class',
                coords=[
                    Coordinates('countries', ["England", "Wales"]),
                    Coordinates('age', [">30", "<30"])
                ],
                dtype='int',
                default=0,
                abs_range=(0, float('inf')),
                exp_range=(10e6, 10e9),
                unit='people'
            )
        return spec

    def test_construct(self, get_spec):
        """A Spec has:
        - coords: coordinates that label each point - list of Coordinates, one for each dim
        - name
        - default value
        - dtype
        - absolute range: (optional) for numerical types, to raise error if exceeded
        - expected range: (optional) for numerical types, to raise warning if exceeded
        - unit
        - acceptable values

        The DataArray it describes may be sparse
        """
        spec = get_spec
        assert spec.name == 'population'
        assert spec.description == 'Population by age class'
        assert spec.unit == 'people'
        assert spec.abs_range == (0, float('inf'))
        assert spec.exp_range == (10e6, 10e9)
        assert spec.dtype == 'int'
        assert spec.shape == (2, 2)
        assert spec.ndim == 2
        assert spec.dims == ['countries', 'age']
        assert spec.coords == [
            Coordinates('countries', ["England", "Wales"]),
            Coordinates('age', [">30", "<30"])
        ]

<<<<<<< HEAD
        # dim_coords looks up coordinates for a dimension
        assert spec.dim_coords('countries') == Coordinates('countries', ["England", "Wales"])
        with raises(KeyError) as ex:
            spec.dim_coords('missing')
        assert "Coords not found for dim 'missing', in population" in str(ex)

        # spec can be used as dict key
        specs = {
            spec: True
        }
        assert specs[spec]
=======
    def test_dim_coords_method(self, get_spec):
        spec = get_spec
        assert spec.dim_coords('countries') == Coordinates('countries', ["England", "Wales"])
        with raises(KeyError) as err:
            spec.dim_coords('does not exist')

        assert "Could not find dim 'does not exist' in Spec 'population'" in str(err)

        with raises(TypeError) as err:
            spec.dim_coords(['wrong type'])

        assert "Expected string as argument, instead received <class 'list'>" in str(err)

        spec._dims = ['countries', 'age', 'no coords']
        with raises(KeyError) as err:
            spec.dim_coords('no coords')

        assert "Coords not found for dim 'no coords', in Spec 'population'" in str(err)
>>>>>>> 11475a93

    def test_from_dict(self):
        """classmethod to construct from serialisation
        """
        spec = Spec.from_dict({
            'name': 'population',
            'description': 'Population by age class',
            'dims': ['countries', 'age'],
            'coords': {
                'age': [">30", "<30"],
                'countries': ["England", "Wales"]
            },
            'dtype': 'int',
            'default': 0,
            'abs_range': (0, float('inf')),
            'exp_range': (10e6, 10e9),
            'unit': 'people'
        })
        assert spec.name == 'population'
        assert spec.description == 'Population by age class'
        assert spec.unit == 'people'
        assert spec.abs_range == (0, float('inf'))
        assert spec.exp_range == (10e6, 10e9)
        assert spec.dtype == 'int'
        assert spec.default == 0
        assert spec.shape == (2, 2)
        assert spec.ndim == 2
        assert spec.dims == ['countries', 'age']
        assert spec.coords == [
            Coordinates('countries', ["England", "Wales"]),
            Coordinates('age', [">30", "<30"])
        ]

    def test_from_dict_defaults(self):
        """classmethod to construct from serialisation
        """
        spec = Spec.from_dict({
            'dtype': 'int'
        })
        assert spec.name is None
        assert spec.description is None
        assert spec.unit is None
        assert spec.abs_range is None
        assert spec.exp_range is None
        assert spec.dtype == 'int'
        assert spec.shape == ()
        assert spec.ndim == 0
        assert spec.dims == []
        assert spec.coords == []

    def test_to_dict(self):
        actual = Spec(
            name='population',
            description='Population by age class',
            coords=[Coordinates('countries', ["England", "Wales"])],
            dtype='int',
            default=0,
            abs_range=(0, float('inf')),
            exp_range=(10e6, 10e9),
            unit='people'
        ).as_dict()
        expected = {
            'name': 'population',
            'description': 'Population by age class',
            'dims': ['countries'],
            'coords': {'countries': ["England", "Wales"]},
            'dtype': 'int',
            'default': 0,
            'abs_range': (0, float('inf')),
            'exp_range': (10e6, 10e9),
            'unit': 'people'
        }
        assert actual == expected

    def test_empty_dtype_error(self):
        """A Spec must be constructed with a dtype
        """
        with raises(ValueError) as ex:
            Spec(
                name='test',
                coords=[Coordinates('countries', ["England", "Wales"])]
            )
        assert "dtype must be provided" in str(ex)

    def test_coords_type_error(self):
        """A Spec must be constructed with a list of Coordinates
        """
        with raises(ValueError) as ex:
            Spec(
                name='test',
                dtype='int',
                coords=["England", "Wales"]
            )
        assert "coords may be a dict[str,list] or a list[Coordinates]" in str(ex)

    def test_coords_from_dict(self):
        """A Spec may be constructed with a dict
        """
        spec = Spec(
            name='test',
            dtype='int',
            dims=['countries'],
            coords={'countries': ["England", "Wales"]}
        )
        assert spec.shape == (2,)
        assert spec.coords[0].name == 'countries'
        assert spec.coords[0].ids == ["England", "Wales"]

    def test_coords_from_dict_error(self):
        """A Spec constructed with a dict must have dims
        """
        with raises(ValueError) as ex:
            Spec(
                name='test',
                dtype='int',
                coords={'countries': ["England", "Wales"]}
            )
        assert "dims must be specified" in str(ex)

        with raises(ValueError) as ex:
            Spec(
                name='test',
                dtype='int',
                dims=['countries', 'age'],
                coords={'countries': ["England", "Wales"]}
            )
        assert "dims must match the keys in coords" in str(ex)

        with raises(ValueError) as ex:
            Spec(
                name='test',
                dtype='int',
                dims=['countries'],
                coords={
                    'countries': ["England", "Wales"],
                    'age': [">30", "<30"]
                }
            )
        assert "dims must match the keys in coords" in str(ex)

    def test_duplicate_dims_error(self):
        """A Spec must not have duplicate dimension names
        """
        with raises(ValueError) as ex:
            Spec(
                dtype='int',
                dims=['countries', 'countries'],
                coords={'countries': ["Scotland", "Northern Ireland"]}
            )
        assert "duplicate dims" in str(ex)

        with raises(ValueError) as ex:
            Spec(
                dtype='int',
                coords=[
                    Coordinates('countries', ['Scotland', 'Northern Ireland']),
                    Coordinates('countries', ['Scotland', 'Northern Ireland']),
                ]
            )
        assert "duplicate dims" in str(ex)

    def test_coords_from_list_error(self):
        """A Spec constructed with a dict must have dims
        """
        with raises(ValueError) as ex:
            Spec(
                name='test',
                dtype='int',
                coords=[Coordinates('countries', ["England", "Wales"])],
                dims=['countries']
            )
        assert "dims are derived" in str(ex)

    def test_ranges_must_be_list_like(self):
        """Absolute and expected ranges must be list or tuple
        """
        with raises(TypeError) as ex:
            Spec(
                dtype='int',
                abs_range='string should fail'
            )
        assert "range must be a list or tuple" in str(ex)

        with raises(TypeError) as ex:
            Spec(
                dtype='int',
                exp_range='string should fail'
            )
        assert "range must be a list or tuple" in str(ex)

    def test_ranges_must_be_len_two(self):
        """Absolute and expected ranges must be length two (min and max)
        """
        with raises(ValueError) as ex:
            Spec(
                dtype='int',
                abs_range=[0]
            )
        assert "range must have min and max values only" in str(ex)

        with raises(ValueError) as ex:
            Spec(
                dtype='int',
                exp_range=[0, 1, 2]
            )
        assert "range must have min and max values only" in str(ex)

    def test_ranges_must_be_min_max(self):
        """Absolute and expected ranges must be in order
        """
        with raises(ValueError) as ex:
            Spec(
                dtype='int',
                abs_range=[2, 1]
            )
        assert "min value must be smaller than max value" in str(ex)

        with raises(ValueError) as ex:
            Spec(
                dtype='int',
                exp_range=[2, 1]
            )
        assert "min value must be smaller than max value" in str(ex)

    def test_eq(self):
        """Equality based on equivalent dtype, dims, coords, unit
        """
        a = Spec(
            name='population',
            coords=[Coordinates('countries', ["England", "Wales"])],
            dtype='int',
            unit='people'
        )
        b = Spec(
            name='pop',
            coords=[Coordinates('countries', ["England", "Wales"])],
            dtype='int',
            unit='people'
        )
        c = Spec(
            name='population',
            coords=[Coordinates('countries', ["England", "Scotland", "Wales"])],
            dtype='int',
            unit='people'
        )
        d = Spec(
            name='population',
            coords=[Coordinates('countries', ["England", "Wales"])],
            dtype='float',
            unit='people'
        )
        e = Spec(
            name='population',
            coords=[Coordinates('countries', ["England", "Wales"])],
            dtype='int',
            unit='thousand people'
        )
        assert a == b
        assert a != c
        assert a != d
        assert a != e<|MERGE_RESOLUTION|>--- conflicted
+++ resolved
@@ -17,18 +17,18 @@
     @fixture(scope='function')
     def get_spec(self):
         spec = Spec(
-                name='population',
-                description='Population by age class',
-                coords=[
-                    Coordinates('countries', ["England", "Wales"]),
-                    Coordinates('age', [">30", "<30"])
-                ],
-                dtype='int',
-                default=0,
-                abs_range=(0, float('inf')),
-                exp_range=(10e6, 10e9),
-                unit='people'
-            )
+            name='population',
+            description='Population by age class',
+            coords=[
+                Coordinates('countries', ["England", "Wales"]),
+                Coordinates('age', [">30", "<30"])
+            ],
+            dtype='int',
+            default=0,
+            abs_range=(0, float('inf')),
+            exp_range=(10e6, 10e9),
+            unit='people'
+        )
         return spec
 
     def test_construct(self, get_spec):
@@ -59,19 +59,6 @@
             Coordinates('age', [">30", "<30"])
         ]
 
-<<<<<<< HEAD
-        # dim_coords looks up coordinates for a dimension
-        assert spec.dim_coords('countries') == Coordinates('countries', ["England", "Wales"])
-        with raises(KeyError) as ex:
-            spec.dim_coords('missing')
-        assert "Coords not found for dim 'missing', in population" in str(ex)
-
-        # spec can be used as dict key
-        specs = {
-            spec: True
-        }
-        assert specs[spec]
-=======
     def test_dim_coords_method(self, get_spec):
         spec = get_spec
         assert spec.dim_coords('countries') == Coordinates('countries', ["England", "Wales"])
@@ -90,7 +77,6 @@
             spec.dim_coords('no coords')
 
         assert "Coords not found for dim 'no coords', in Spec 'population'" in str(err)
->>>>>>> 11475a93
 
     def test_from_dict(self):
         """classmethod to construct from serialisation
