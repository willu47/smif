--- conflicted
+++ resolved
@@ -25,14 +25,6 @@
         self._register.load_definitions(unit_file)
         self.logger.info("Finished registering user defined units")
 
-<<<<<<< HEAD
-        with open(unit_file, 'r') as readonlyfile:
-            self.logger.info("Imported user units:")
-            for line in readonlyfile:
-                self.logger.info("    %s", line.split('=')[0])
-
-=======
->>>>>>> da409352
     def get_entry(self, name):
         pass
 
