--- conflicted
+++ resolved
@@ -541,17 +541,11 @@
         return data
 
     def read_interval_names(self, interval_definition_name):
-<<<<<<< HEAD
-        return [interval[0]
-                for interval in self.read_interval_definition_data(
-                    interval_definition_name)]
-=======
         return [
             interval[0]
             for interval
             in self.read_interval_definition_data(interval_definition_name)
         ]
->>>>>>> 946c18ce
 
     def write_interval_definition(self, interval_definition):
         """Write interval_definition to project configuration
