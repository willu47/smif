"""Data is typically multi-dimensional. :class:`~smif.metadata.spec.Spec` is used to describe
each dataset which is supplied to - or output from - each :class:`~smif.model.model.Model` in a
:class:`~smif.model.model.CompositeModel`
"""
from collections import defaultdict

from smif.metadata.coordinates import Coordinates


class Spec(object):
    """N-dimensional metadata.

    Spec labels each dimension with coordinates and enforces data type, units and absolute and
    expected ranges.

    The API here is modelled on :class:`xarray.DataArray`: dtype and shape describe a
    :class:`numpy.ndarray`; dims and coords follow the xarray conventions for labelled axes;
    and unit, default, abs_range and exp_range are introduced as supplementary metadata to
    help validate connections between models.

    Attributes
    ----------
    name : str
        The name of the data that this spec describes
    description : str
        A human-friendly description
    dtype : str
        Data type for data values
    default : object
        Default data value
    abs_range : tuple
        Absolute range of data values
    exp_range : tuple
        Expected range of data values
    shape : tuple[int]
        Tuple of dimension sizes
    ndim : int
        Number of dimensions
    dims : list[str]
        Dimension names
    coords : list[Coordinates]
        Dimension coordinate labels
    unit : str
        Units of data values

    Parameters
    ----------
    name : str, optional
        Name to identifiy the variable described (typically an input, output or parameter)
    description : str, optional
        Short description
    dims : list[str], optional
        List of dimension names, must be provided if coords is a dict
    coords : list[Coordinates] or dict[str, list], optional
        A list of :class`Coordinates` or a dict mapping each dimension name to a list of names
        which label that dimension.
    dtype : str
        String suitable for contructing a simple :class:`numpy.dtype`
    default : object, optional
        Value to be used as default
    abs_range : tuple, optional
        (min, max) absolute range for numeric values - can be used to raise errors
    exp_range : tuple, optional
        (min, max) expected range for numeric values - can be used to raise warnings
    unit : str, optional
        Unit to be used for data values
    """
    def __init__(self, name=None, dims=None, coords=None, dtype=None, default=None,
                 abs_range=None, exp_range=None, unit=None, description=None):
        self._name = name
        self._description = description

        # Coords may come as a dict, in which case dims must be provided to define order
        if isinstance(coords, dict):
            try:
                coords, dims = self._coords_from_dict(coords, dims)
            except (ValueError, KeyError) as error:
                msg = "Coordinate metadata incorrectly formatted for variable '{}': {}"
                raise ValueError(msg.format(self.name, error))

        # Or as a list of Coordinates, in which case dims must not be provided
        elif isinstance(coords, list):
            coords, dims = self._coords_from_list(coords, dims)

        # Or if None, this spec describes a zero-dimensional parameter - single value
        else:
            coords, dims = [], []

        self._dims = dims
        self._coords = coords

        if dtype is None:
            raise ValueError("Spec.dtype must be provided, in {}".format(self._name))
        self._dtype = dtype

        self._default = default

        if abs_range is not None:
            self._check_range(abs_range)
        self._abs_range = abs_range

        if exp_range is not None:
            self._check_range(exp_range)
        self._exp_range = exp_range

        self._unit = unit

    def _coords_from_list(self, coords, dims):
        """Set up coords and dims, checking for consistency
        """
        for coord in coords:
            if not isinstance(coord, Coordinates):
                msg = "Spec.coords may be a dict[str,list] or a list[Coordinates], in {}"
                raise ValueError(msg.format(self._name))

        if dims is not None:
            msg = "Spec.dims are derived from Spec.coords if provided as a list of " + \
                  "Coordinates, in {}"
            raise ValueError(msg.format(self._name))

        dims = [coord.dim for coord in coords]

        if len(dims) != len(set(dims)):
            msg = "Spec cannot be created with duplicate dims, in {}"
            raise ValueError(msg.format(self._name))

        return coords, dims

    def _coords_from_dict(self, coords, dims):
        """Set up coords and dims, checking for consistency
        """
        if dims is None:
            msg = "Spec.dims must be specified if coords are provided as a dict, in {}"
            raise ValueError(msg.format(self._name))

        if len(dims) != len(set(dims)):
            msg = "Spec cannot be created with duplicate dims, in {}"
            raise ValueError(msg.format(self._name))

        if sorted(dims) != sorted(coords.keys()):
            msg = "Spec.dims must match the keys in coords, in {}"
            raise ValueError(msg.format(self._name))

        coords = [Coordinates(dim, coords[dim]) for dim in dims]

        return coords, dims

    @classmethod
    def from_dict(cls, data_provided):
        """Create a Spec from a dict representation
        """
        # default anything to None, let constructor handle essential missing values
        data = defaultdict(lambda: None)
        data.update(data_provided)
        spec = Spec(
            name=data['name'],
            description=data['description'],
            dims=data['dims'],
            coords=data['coords'],
            dtype=data['dtype'],
            default=data['default'],
            abs_range=data['abs_range'],
            exp_range=data['exp_range'],
            unit=data['unit']
            )
        return spec

    def as_dict(self):
        """Serialise to dict representation
        """
        return {
            'name': self.name,
            'description': self.description,
            'dims': self._dims,
            'coords': {c.name: c.ids for c in self._coords},
            'dtype': self._dtype,
            'default': self._default,
            'abs_range': self._abs_range,
            'exp_range': self._exp_range,
            'unit': self._unit
        }

    @property
    def name(self):
        """The name of the data that this spec describes.
        """
        return self._name

    @property
    def description(self):
        """A human-friendly description
        """
        return self._description

    @property
    def dtype(self):
        """The dtype of the data that this spec describes.
        """
        return self._dtype

    @property
    def default(self):
        """The default value of data that this spec describes.
        """
        return self._default

    @property
    def abs_range(self):
        """The absolute range of data values that this spec describes.
        """
        return self._abs_range

    @property
    def exp_range(self):
        """The expected range of data values that this spec describes.
        """
        return self._exp_range

    @property
    def shape(self):
        """Tuple of dimension sizes. The shape of the data that this spec describes.
        """
        return tuple(len(c.ids) for c in self._coords)

    @property
    def ndim(self):
        """The number of dimensions of the data that this spec describes.
        """
        return len(self._coords)

    @property
    def dims(self):
        """Names for each dimension
        """
        return list(self._dims)

    @property
    def coords(self):
        """Coordinate labels for each dimension.
        """
        return list(self._coords)

    def dim_coords(self, dim):
        """Coordinates for a given dimension
        """
        if not isinstance(dim, str):
            msg = "Expected string as argument, instead received {}"
            raise TypeError(msg.format(type(dim)))

        if dim not in self.dims:
            raise KeyError("Could not find dim '{}' in Spec '{}'".format(dim, self._name))

        for coord in self._coords:
            if coord.dim == dim:
                return coord
<<<<<<< HEAD
        raise KeyError("Coords not found for dim '{}', in {}".format(dim, self._name))
=======
        raise KeyError("Coords not found for dim '{}', in Spec '{}'".format(dim, self._name))
>>>>>>> 11475a93

    @property
    def unit(self):
        """The unit for all data points.
        """
        return self._unit

    def __eq__(self, other):
        return self.dtype == other.dtype \
            and self.dims == other.dims \
            and self.coords == other.coords \
            and self.unit == other.unit

    def __hash__(self):
        return hash((
            self.dtype,
            tuple(self.dims),
            tuple(self.coords),
            self.unit
        ))

    def __repr__(self):
        return "<Spec name='{}' dims='{}' unit='{}'>".format(self.name, self.dims, self.unit)

    def _check_range(self, range_):
        """Error if range is not a [min, max] list or tuple
        """
        if not _is_sequence(range_):
            msg = "Spec range must be a list or tuple, got {} for {}"
            raise TypeError(msg.format(range_, self._name))
        if len(range_) != 2:
            msg = "Spec range must have min and max values only, got {} for {}"
            raise ValueError(msg.format(range_, self._name))
        min_, max_ = range_
        if max_ < min_:
            msg = "Spec range min value must be smaller than max value, got {} for {}"
            raise ValueError(msg.format(range_, self._name))


def _is_sequence(obj):
    """Check for iterable object that is not a string ('strip' is a method on str)
    """
    return not hasattr(obj, "strip") \
        and (hasattr(obj, "__getitem__") or hasattr(obj, "__iter__"))<|MERGE_RESOLUTION|>--- conflicted
+++ resolved
@@ -253,11 +253,7 @@
         for coord in self._coords:
             if coord.dim == dim:
                 return coord
-<<<<<<< HEAD
-        raise KeyError("Coords not found for dim '{}', in {}".format(dim, self._name))
-=======
         raise KeyError("Coords not found for dim '{}', in Spec '{}'".format(dim, self._name))
->>>>>>> 11475a93
 
     @property
     def unit(self):
